--- conflicted
+++ resolved
@@ -40,22 +40,12 @@
             -(target * log pred + (one - target) * log (one - pred))
             |> Expr.mean
         | CrossEntropy ->
-<<<<<<< HEAD
-//            let targetProb = pred |> Expr.gather [None;Some target]
-//            let stepLoss = -log targetProb
-//            Expr.mean stepLoss
-            -target * log pred
-            |> Expr.sumAxis 1
-            |> Expr.mean
-            
-=======
             -target * log pred |> Expr.sumAxis 1 |> Expr.mean
         | SoftMaxCrossEntropy ->
             let c = pred |> Expr.maxKeepingAxis 1
             let logProb = pred - c - log (Expr.sumKeepingAxis 1 (exp (pred - c)))             
             -target * logProb |> Expr.sumAxis 1 |> Expr.mean
 
->>>>>>> aab5da08
 
 /// A layer of neurons (perceptrons).
 module NeuralLayer = 
