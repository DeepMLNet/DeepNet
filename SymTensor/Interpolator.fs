﻿namespace SymTensor

open Basics
open ArrayNDNS


[<AutoOpen>]
/// linear interpolator types
module InterpolatorTypes =

    /// extrapolation behaviour
    type OutsideInterpolatorRangeT =
        /// zero outside interpolation range
        | Zero
        /// clamp to nearest value outside interpolation range
        | Nearest

    /// interpolation mode
    type InterpolationModeT =
        /// linear interpolation
        | InterpolateLinearaly
        /// interpolate to the table element left of the argument
        | InterpolateToLeft


    /// one dimensional linear interpoator
    type InterpolatorT = 
        {
            /// ID
            Id:         int
            /// data type
            TypeName:   TypeNameT
            /// minimum argument value
            MinArg:     float list
            /// maximum argument value
            MaxArg:     float list
            /// resolution
            Resolution: float list
            /// interpolation behaviour
            Mode:       InterpolationModeT
            /// extrapolation behaviour
            Outside:    OutsideInterpolatorRangeT list
            /// interpolator for derivative
            Derivative: InterpolatorT option
        }        
        
        member this.NDims = List.length this.Resolution



/// linear interpolator functions
module Interpolator =

    /// interpolator tables
    let private tables = new Dictionary<InterpolatorT, IArrayNDT>()

    /// interpolator derivatives
    let private derivatives = new Dictionary<InterpolatorT, InterpolatorT>()

    /// Creates an n-dimensional linear interpolator,
    /// where table contains the equally spaced function values between minArg and maxArg.
    /// Optionally, an interpolator for the derivative can be specified.
    let create (tbl: ArrayNDT<'T>) (minArg: float list) (maxArg: float list) 
               (outside: OutsideInterpolatorRangeT list) (mode: InterpolationModeT) 
               (derivative: InterpolatorT option) =
        let nDims = minArg.Length
        if maxArg.Length <> nDims || outside.Length <> nDims then
            failwith "minArg, maxArg and outside have inconsistent lengths"
        if tbl.NDims <> nDims then failwith "interpolation table has wrong number of dimensions"
        if tbl.Shape |> List.exists (fun e -> e < 2) then failwith "interpolation table must contain at least 2 entries"
        let ip = {
            Id = tables.Count
            TypeName = TypeName.ofType<'T>
            MinArg = minArg
            MaxArg = maxArg
            Resolution = List.zip3 minArg maxArg tbl.Shape
                         |> List.map (fun (min, max, nElems) -> (max - min) / float (nElems - 1))
            Mode = mode
            Outside = outside
            Derivative = derivative
        }
<<<<<<< HEAD
        tablesOfInterpolators.LockedAdd (ip, tbl)
        ip

    /// Gets the function value table for the specified one-dimensional interpolator as an IArrayNDT.
    let getInterpolatorTableAsIArrayNDT ip =
        match tablesOfInterpolators.LockedTryFind ip with
=======
        lock tables
            (fun () -> tables.Add (ip, tbl))        
        ip

    /// Gets the function value table for the specified one-dimensional interpolator as an IArrayNDT.
    let getTableAsIArrayNDT ip =
        match tables.TryFind ip with
>>>>>>> 021d115d
        | Some ip -> ip
        | None -> failwithf "interpolator %A is unknown" ip

    /// Gets the function value table for the specified one-dimensional interpolator.
    let getTable<'T> ip =
        getTableAsIArrayNDT ip :?> ArrayNDT<'T>

    type private GetDerivative =
        static member Do<'T> (derivDim: int, ip: InterpolatorT) =
            if not (0 <= derivDim && derivDim < ip.NDims) then
                invalidArg "derivDim" "derivative dimension out of range"

            match ip.Derivative with
            | Some ipd -> ipd  // use provided derivative table
            | None ->          // create derivative table by numeric differentiation
<<<<<<< HEAD
                match derivativeOfInterpolators.LockedTryFind ip with
=======
                match derivatives.TryFind ip with
>>>>>>> 021d115d
                | Some ipd -> ipd
                | None ->
                    let tbl = getTable ip    

                    // hack to work around slow ArrayNDCuda operations
                    let tbl, wasOnDev = 
                        match tbl with
                        | :? ArrayNDHostT<'T> -> tbl, false
                        | _ -> ArrayNDHost.fetch tbl :> ArrayNDT<'T>, true
                        //| _ -> failwith "unknown storage location"

                    let diffTbl =
                        match ip.Mode with
                        | InterpolateLinearaly ->
                            let diffTbl = 
                                ArrayND.diffAxis derivDim tbl / 
                                ArrayND.scalarOfSameType tbl (conv<'T> ip.Resolution.[derivDim]) 
                            let zeroShp =
                                [for d, s in List.indexed tbl.Shape do
                                    if d = derivDim then yield 1
                                    else yield s]
                            let zero = ArrayND.zerosOfSameType zeroShp diffTbl
                            ArrayND.concat derivDim [diffTbl; zero]
                        | InterpolateToLeft ->
                            ArrayND.zerosLike tbl

                    // hack to work around slow ArrayNDCuda operations
                    let diffTbl =
                        if wasOnDev then ArrayNDCuda.toDevUntyped (box diffTbl :?> IArrayNDHostT) :?> ArrayNDT<'T>
                        else diffTbl

                    let outside =
                        [for d, o in List.indexed ip.Outside do
                            if d = derivDim then yield Zero
                            else yield o]
                    let ipd = create diffTbl ip.MinArg ip.MaxArg outside InterpolateToLeft None
                    lock derivatives
                        (fun () -> derivatives.Add (ip, ipd))
                    ipd

    /// Gets the interpolator for the derivative of the specified one-dimensional interpolator.
    /// If no derivative was specified at creation of the interpolator, it is calculated numerically.
    let getDerivative (derivDim: int) (ip: InterpolatorT) =
        callGeneric<GetDerivative, InterpolatorT> "Do" [ip.TypeName.Type] (derivDim, ip)                

    /// Performs interpolation on host.
    let interpolate (ip: InterpolatorT) (es: ArrayNDHostT<'T> list) : ArrayNDHostT<'T> =
        let tbl : ArrayNDT<'T> = getTable ip

        /// returns interpolation in dimensions to the right of leftIdxs
        let rec interpolateInDim (leftIdxs: int list) (x: float list) =
            let d = leftIdxs.Length
            if d = ip.NDims then
                conv<float> tbl.[leftIdxs]
            else 
                let pos = (x.[d] - ip.MinArg.[d]) / ip.Resolution.[d]
                let posLeft = floor pos 
                let fac = pos - posLeft
                let idx = int posLeft 
                match idx, ip.Outside.[d], ip.Mode with
                | _, Nearest, _ when idx < 0                 -> interpolateInDim (leftIdxs @ [0]) x
                | _, Zero,    _ when idx < 0                 -> 0.0
                | _, Nearest, _ when idx > tbl.Shape.[d] - 2 -> interpolateInDim (leftIdxs @ [tbl.Shape.[d] - 1]) x
                | _, Zero,    _ when idx > tbl.Shape.[d] - 2 -> 0.0
                | _, _, InterpolateLinearaly -> 
                    let left = interpolateInDim (leftIdxs @ [idx]) x
                    let right = interpolateInDim (leftIdxs @ [idx+1]) x
                    (1.0 - fac) * left + fac * right
                | _, _, InterpolateToLeft -> 
                    interpolateInDim (leftIdxs @ [idx]) x

        let res = ArrayND.zerosLike es.Head
        for idx in ArrayND.allIdx res do
            let x = es |> List.map (fun src -> conv<float> src.[idx])
            res.[idx] <- interpolateInDim [] x |> conv<'T>
        res    
<|MERGE_RESOLUTION|>--- conflicted
+++ resolved
@@ -79,22 +79,12 @@
             Outside = outside
             Derivative = derivative
         }
-<<<<<<< HEAD
-        tablesOfInterpolators.LockedAdd (ip, tbl)
+        tables.LockedAdd (ip, tbl)
         ip
 
     /// Gets the function value table for the specified one-dimensional interpolator as an IArrayNDT.
     let getInterpolatorTableAsIArrayNDT ip =
-        match tablesOfInterpolators.LockedTryFind ip with
-=======
-        lock tables
-            (fun () -> tables.Add (ip, tbl))        
-        ip
-
-    /// Gets the function value table for the specified one-dimensional interpolator as an IArrayNDT.
-    let getTableAsIArrayNDT ip =
-        match tables.TryFind ip with
->>>>>>> 021d115d
+        match tables.LockedTryFind ip with
         | Some ip -> ip
         | None -> failwithf "interpolator %A is unknown" ip
 
@@ -110,11 +100,7 @@
             match ip.Derivative with
             | Some ipd -> ipd  // use provided derivative table
             | None ->          // create derivative table by numeric differentiation
-<<<<<<< HEAD
-                match derivativeOfInterpolators.LockedTryFind ip with
-=======
-                match derivatives.TryFind ip with
->>>>>>> 021d115d
+                match derivatives.LockedTryFind ip with
                 | Some ipd -> ipd
                 | None ->
                     let tbl = getTable ip    
@@ -151,8 +137,7 @@
                             if d = derivDim then yield Zero
                             else yield o]
                     let ipd = create diffTbl ip.MinArg ip.MaxArg outside InterpolateToLeft None
-                    lock derivatives
-                        (fun () -> derivatives.Add (ip, ipd))
+                    derivatives.LockedAdd (ip, ipd)
                     ipd
 
     /// Gets the interpolator for the derivative of the specified one-dimensional interpolator.
