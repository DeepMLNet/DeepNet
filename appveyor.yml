--- conflicted
+++ resolved
@@ -1,14 +1,9 @@
-<<<<<<< HEAD
-install:
-  - cinst r.project
-=======
 -
   branches:
     only:
       - master
 
   version: 0.2.0.{build}
->>>>>>> 02a24395
 
   environment:
     VERSUFFIX: ci
@@ -80,20 +75,6 @@
     assembly_file_version: "{version}"
     assembly_informational_version: "{version}"  
   
-<<<<<<< HEAD
-test:
-  categories:
-    except:
-      - Skip_CI
-
-artifacts:
-  - path: dist\Release\*.nupkg
-
-environment:
-  access_token:
-    secure: RLs8gRDVPiOjMQTgFUS8ZwSAZik+klFVV6kvdIfxz72dHFUJlUzAnuDH+qdztzMk
-
-=======
   test:
     categories:
       except:
@@ -101,19 +82,10 @@
 
   artifacts:
     - path: dist\Release\*.nupkg
->>>>>>> 02a24395
 
 -
   branches:
     only:
-<<<<<<< HEAD
-      - master
-
-  version: 0.2.0.{build}
-
-  environment:
-    VERSUFFIX: ci
-=======
       - 0.2
       
   environment:
@@ -146,7 +118,6 @@
 
   artifacts:
     - path: dist\Release\*.nupkg
->>>>>>> 02a24395
 
   on_success:
     - git config --global credential.helper store
@@ -161,47 +132,4 @@
       api_key:
         secure: uVzfwaf8HYpirCVXO/sqI7Dh7i8K6pNkY2HmYrQG0x8dqSfU5HAzF6WAIgyvLTbF
       artifact: /.*\.nupkg/
-<<<<<<< HEAD
-
-    
--
-  branches:
-    only:
-      - develop
-
-  version: 0.2.0.{build}
-      
-  environment:
-    VERSUFFIX: develop
-    
--
-  branches:
-    only:
-      - 0.1
-      
-  version: 0.1.{build}
-      
-  deploy:
-    - provider: NuGet
-      api_key:
-        secure: uVzfwaf8HYpirCVXO/sqI7Dh7i8K6pNkY2HmYrQG0x8dqSfU5HAzF6WAIgyvLTbF
-      artifact: /.*\.nupkg/
-
-
--
-  branches:
-    only:
-      - 0.2
-      
-  version: 0.2.0.{build}
-      
-  deploy:
-    - provider: NuGet
-      api_key:
-        secure: uVzfwaf8HYpirCVXO/sqI7Dh7i8K6pNkY2HmYrQG0x8dqSfU5HAzF6WAIgyvLTbF
-      artifact: /.*\.nupkg/
-    
-
-=======
-  
->>>>>>> 02a24395
+  