﻿namespace LangRNN

open System.IO
open Argu

open Basics
open ArrayNDNS
open Models


module Program =

    type CLIArgs = 
        | Generate of int 
        | Train
        | Slack of string
        | TokenLimit of int
        | MaxIters of int
        | BatchSize of int64
        | [<Mandatory>] Data of string
        | Steps of int64
        | Hiddens of int64
        | CheckpointInterval of int
        | DropState of float
        | PrintSamples
        | MultiStepLoss
        | UseChars
        with
        interface IArgParserTemplate with
            member s.Usage =
                match s with
                | Generate _ -> "generates samples from trained model using the specified seed"
                | Train -> "train model"
                | Slack _ -> "connect as a slack bot using the specified key"
                | TokenLimit _ -> "limits the number of training tokens"
                | MaxIters _ -> "limits the number of training epochs"
                | BatchSize _ -> "training batch size"
                | Data _ -> "path to data file"
                | Steps _ -> "number of steps to back-propagate gradient for"
                | Hiddens _ -> "number of hidden units"
                | CheckpointInterval _ -> "number of epochs between writing checkpoint"
                | DropState _ -> "probability of setting latent state to zero at the start of a mini-batch"
                | PrintSamples -> "prints some samples from the training set"
                | MultiStepLoss -> "use multi-step loss"
                | UseChars -> "uses chars as tokens (instead of words)"

    [<EntryPoint>]
    let main argv = 
        // debug
        Util.disableCrashDialog ()
        //SymTensor.Compiler.Cuda.Debug.ResourceUsage <- true
        //SymTensor.Compiler.Cuda.Debug.SyncAfterEachCudaCall <- true
        SymTensor.Compiler.Cuda.Debug.FastKernelMath <- true
        //SymTensor.Debug.VisualizeUExpr <- true
        //SymTensor.Debug.TraceCompile <- true
        //SymTensor.Debug.Timing <- true
        //SymTensor.Compiler.Cuda.Debug.Timing <- true
        //SymTensor.Compiler.Cuda.Debug.TraceCompile <- true

        // required for SlackBot
        Cuda.CudaSup.setContext ()

        // tests
        //verifyRNNGradientOneHot DevCuda
        //verifyRNNGradientIndexed DevCuda
        //TestUtils.compareTraces verifyRNNGradientIndexed false |> ignore
        //exit 0

        let parser = ArgumentParser.Create<CLIArgs> (helpTextMessage="Language learning RNN",
                                                     errorHandler = ProcessExiter())
        let args = parser.ParseCommandLine argv
        let batchSize = args.GetResult (<@BatchSize@>, 250L)
        let stepsPerSmpl = args.GetResult (<@Steps@>, 25L)
        let embeddingDim = args.GetResult (<@Hiddens@>, 128L)
        let checkpointInterval = args.GetResult (<@CheckpointInterval@>, 10)
        let dropState = args.GetResult (<@DropState@>, 0.0)
        let multiStepLoss = args.Contains <@MultiStepLoss@>

        // load data
        let data = WordData (dataPath      = args.GetResult <@Data@>,
                             vocSizeLimit  = None,
                             stepsPerSmpl  = stepsPerSmpl,
                             minSamples    = int64 (float batchSize / 0.90),
                             tokenLimit    = args.TryGetResult <@TokenLimit@>,
                             useChars      = args.Contains <@UseChars@>)

        // instantiate model
        let model = GRUInst (VocSize       = int64 data.VocSize,
                             EmbeddingDim  = embeddingDim,
                             MultiStepLoss = multiStepLoss)

        // output some training samples
        if args.Contains <@PrintSamples@> then
            for smpl=0 to 3 do
                for i, s in Seq.indexed (data.Dataset.Trn.SlotBatches batchSize stepsPerSmpl) do
                    let words = s.Words.[smpl, *] |> data.ToStr
                    printfn "Batch %d, sample %d:\n%s\n" i smpl words

        // train model or load checkpoint
        printfn "Training with %d steps per slot" stepsPerSmpl
        let trainCfg = {
            Train.defaultCfg with
                MinIters           = Some 150
                MaxIters           = args.TryGetResult <@ MaxIters @>
                LearningRates      = [1e-2; 1e-3; 1e-4; 1e-5; 1e-6]
                //LearningRates      = [1e-3; 1e-4; 1e-5; 1e-6]
                //LearningRates      = [1e-4; 1e-5; 1e-6]
                BatchSize          = System.Int64.MaxValue
                SlotSize           = Some stepsPerSmpl
                BestOn             = Training
<<<<<<< HEAD
                CheckpointFile     = Some "LangRNN-Checkpoint.h5"
=======
                CheckpointFile      = Some "."
>>>>>>> 1fa327f2
                CheckpointInterval = Some checkpointInterval
                PerformTraining    = args.Contains <@Train@>
        }
        model.Train data.Dataset dropState trainCfg |> ignore

        // generate some word sequences
        match args.TryGetResult <@Generate@> with
        | Some seed ->
            printfn "Generating..."
            let NStart  = 30
            let NPred   = 20

            let rng = System.Random seed
            let allWords = data.Words |> Array.ofList
            let startIdxs = rng.Seq (0, allWords.Length-100) |> Seq.take NPred
        
            let startWords = 
                startIdxs
                |> Seq.map (fun startIdx ->
                    let mutable pos = startIdx
                    if not data.UseChars then
                        while pos+2*NStart >= allWords.Length || 
                              allWords.[pos+NStart-1] <> ">" ||
                              (allWords.[pos .. pos+NStart-1] |> Array.contains "===") do
                            pos <- pos + 1
                            if pos >= allWords.Length then pos <- 0
                    allWords.[pos .. pos+2*NStart-1] |> List.ofArray
                    )
                |> Seq.map data.Tokenize
                |> List.ofSeq
                |> ArrayNDHost.ofList2D

            let genWords = model.Generate 1001 {Words=startWords |> ArrayNDCuda.toDev}
            let genWords = genWords.Words |> ArrayNDHost.fetch
            for s=0 to NPred-1 do
                printfn "======================= Sample %d ====================================" s
                printfn "====> prime:      \n%s" (data.ToStr startWords.[s, 0..NStart-1])
                printfn "\n====> generated:\n> %s" (data.ToStr genWords.[s, *])
                printfn "\n====> original: \n> %s" (data.ToStr startWords.[s, NStart..])
                printfn ""
        | None -> ()

        // slack bot
        match args.TryGetResult <@Slack@> with
        | Some slackKey -> 
            let bot = SlackBot (data, model, slackKey)
            printfn "\nSlackBot is connected. Press Ctrl+C to quit."
            while true do
               Async.Sleep 10000 |> Async.RunSynchronously
        | None -> ()

        // shutdown
        Cuda.CudaSup.shutdown ()
        0 

<|MERGE_RESOLUTION|>--- conflicted
+++ resolved
@@ -108,11 +108,7 @@
                 BatchSize          = System.Int64.MaxValue
                 SlotSize           = Some stepsPerSmpl
                 BestOn             = Training
-<<<<<<< HEAD
-                CheckpointFile     = Some "LangRNN-Checkpoint.h5"
-=======
-                CheckpointFile      = Some "."
->>>>>>> 1fa327f2
+                CheckpointFile     = Some "LangRNN-%ITER%.h5"
                 CheckpointInterval = Some checkpointInterval
                 PerformTraining    = args.Contains <@Train@>
         }
